---
title: 1. Admin Machine
weight: 10
description: >
  Steps for setting up the Admin Machine
---

{{% alert title="Warning" color="warning" %}}
The Administrative machine should not be ephemeral. Artifacts created during cluster operations will be stored on the Administrative machine. Losing this machine could result in loss of cluster information.
{{% /alert %}}

EKS Anywhere will create and manage Kubernetes clusters on multiple providers.
Currently we support creating development clusters locally using Docker and production clusters from providers listed on the [providers]({{< relref "/docs/getting-started/chooseprovider/" >}}) page.

<<<<<<< HEAD
Creating an EKS Anywhere cluster begins with setting up an Administrative machine where you will run Docker and add prerequisite utilities. From here you will need to install [`eksctl`](https://eksctl.io) and the [`eksctl-anywhere`](/docs/reference/eksctl/anywhere/) plugin on your Administrative machine.
You can then create a cluster for your chosen provider. 
See [Create cluster workflow]({{< relref "../overview" >}}) for an overview of the cluster creation process.

>**_NOTE:_** For Snow provider, the Snow devices will come with a pre-configured Admin AMI which can be used to create an Admin instance with all the necessary binaries, dependencies and artifacts to create an EKS Anywhere cluster. Skip the below steps and see [Create Snow production cluster]({{< relref "../snow" >}}) to get started with EKS Anywhere on Snow.
=======
Creating an EKS Anywhere cluster begins with setting up an Administrative machine with the required EKS Anywhere binaries where you will run all EKS Anywhere lifecycle operations as well as Docker, `kubectl`.
From there, you create the cluster for your chosen provider.
See [Create cluster workflow]({{< relref "../overview" >}}) for an overview of the cluster creation process.

To create an EKS Anywhere cluster you will need [`eksctl`](https://eksctl.io), a CLI tool for creating and managing clusters on EKS, and the `eksctl-anywhere` plugin, an extension to create and manage EKS Anywhere clusters on-premises.
This will let you create a cluster in multiple providers for local development or production workloads.

>**_NOTE:_** For Snow provider, the Snow devices will come with a pre-configured Admin AMI which can be used to create an Admin instance with all the necessary binaries, dependencies and artifacts to create an EKS Anywhere cluster. Skip to the steps on [Create Snow production cluster]({{< relref "../snow/snow-getstarted" >}})to get started with EKS Anywhere on Snow.
>>>>>>> 9e1e61ce

### Administrative machine prerequisites

#### System and network requirements
- Mac OS 10.15+ / Ubuntu 20.04.2 LTS or 22.04 LTS
- 4 CPU cores
- 16GB memory
- 30GB free disk space
- Administrative machine must be on the same Layer 2 network as the cluster machines (Bare Metal provider only).

#### Tools
- [Docker 20.x.x](https://docs.docker.com/engine/install/)
- [curl](https://everything.curl.dev/get)
- [yq](https://github.com/mikefarah/yq/#install)

<<<<<<< HEAD

If you are using Ubuntu, use the Docker CE installation instructions to install Docker as described [here.](https://docs.docker.com/engine/install/ubuntu/)

{{% alert title="Warning" color="warning" %}}
For EKS Anywhere Bare Metal, Docker Desktop is not supported
=======
{{% alert title="Note" color="primary" %}}
- If you are using Ubuntu, use the Docker CE installation instructions to install Docker and not the Snap installation, as described [here.](https://docs.docker.com/engine/install/ubuntu/) 
- For EKS Anywhere Bare Metal, Docker Desktop is not supported.
>>>>>>> 9e1e61ce
{{% /alert %}}

### Install EKS Anywhere CLI tools

#### Via Homebrew (macOS and Linux)

{{% alert title="Warning" color="warning" %}}
EKS Anywhere only works on computers with x86 and amd64 process architecture.
It currently will not work on computers with Apple Silicon or Arm based processors.
{{% /alert %}}

You can install `eksctl` and `eksctl-anywhere` with [homebrew](http://brew.sh/).
This package will also install `kubectl` and the `aws-iam-authenticator` which will be helpful to test EKS Anywhere clusters.

```bash
brew install aws/tap/eks-anywhere
```

#### Manually (macOS and Linux)

Install the latest release of `eksctl`.
The EKS Anywhere plugin requires `eksctl` version 0.66.0 or newer.

```bash
curl "https://github.com/weaveworks/eksctl/releases/latest/download/eksctl_$(uname -s)_amd64.tar.gz" \
    --silent --location \
    | tar xz -C /tmp
sudo mv /tmp/eksctl /usr/local/bin/
```

Install the `eksctl-anywhere` plugin.

```bash
RELEASE_VERSION=$(curl https://anywhere-assets.eks.amazonaws.com/releases/eks-a/manifest.yaml --silent --location | yq ".spec.latestVersion")
EKS_ANYWHERE_TARBALL_URL=$(curl https://anywhere-assets.eks.amazonaws.com/releases/eks-a/manifest.yaml --silent --location | yq ".spec.releases[] | select(.version==\"$RELEASE_VERSION\").eksABinary.$(uname -s | tr A-Z a-z).uri")
curl $EKS_ANYWHERE_TARBALL_URL \
    --silent --location \
    | tar xz ./eksctl-anywhere
sudo mv ./eksctl-anywhere /usr/local/bin/
```

Install the `kubectl` Kubernetes command line tool.
This can be done by following the instructions [here](https://kubernetes.io/docs/tasks/tools/).

Or you can install the latest kubectl directly with the following.

```bash
export OS="$(uname -s | tr A-Z a-z)" ARCH=$(test "$(uname -m)" = 'x86_64' && echo 'amd64' || echo 'arm64')
curl -LO "https://dl.k8s.io/release/$(curl -L -s https://dl.k8s.io/release/stable.txt)/bin/${OS}/${ARCH}/kubectl"
sudo mv ./kubectl /usr/local/bin
sudo chmod +x /usr/local/bin/kubectl
```

### Upgrade eksctl-anywhere

If you installed `eksctl-anywhere` via homebrew you can upgrade the binary with

```bash
brew update
brew upgrade aws/tap/eks-anywhere
```

If you installed `eksctl-anywhere` manually you should follow the installation steps to download the latest release.

You can verify your installed version with

```bash
eksctl anywhere version
```

## Prepare for airgapped deployments (optional)

For more information on how to prepare the Administrative machine for airgapped environments, go to the [Airgrapped](/docs/getting-started/airgapped/) page. 

## Deploy a cluster

Once you have the tools installed, go to the [EKS Anywhere providers]({{< relref "/docs/getting-started/chooseprovider" >}}) page for instructions on creating a cluster on your chosen provider.<|MERGE_RESOLUTION|>--- conflicted
+++ resolved
@@ -12,22 +12,12 @@
 EKS Anywhere will create and manage Kubernetes clusters on multiple providers.
 Currently we support creating development clusters locally using Docker and production clusters from providers listed on the [providers]({{< relref "/docs/getting-started/chooseprovider/" >}}) page.
 
-<<<<<<< HEAD
-Creating an EKS Anywhere cluster begins with setting up an Administrative machine where you will run Docker and add prerequisite utilities. From here you will need to install [`eksctl`](https://eksctl.io) and the [`eksctl-anywhere`](/docs/reference/eksctl/anywhere/) plugin on your Administrative machine.
+Creating an EKS Anywhere cluster begins with setting up an Administrative machine where you will run all EKS Anywhere lifecycle operations as well as Docker, `kubectl` and the prerequisite utilites.
+From here you will need to install [`eksctl`](https://eksctl.io), a CLI tool for creating and managing clusters on EKS, and the [`eksctl-anywhere`](/docs/reference/eksctl/anywhere/) plugin, an extension to create and manage EKS Anywhere clusters on-premises, on your Administrative machine.
 You can then create a cluster for your chosen provider. 
 See [Create cluster workflow]({{< relref "../overview" >}}) for an overview of the cluster creation process.
 
->**_NOTE:_** For Snow provider, the Snow devices will come with a pre-configured Admin AMI which can be used to create an Admin instance with all the necessary binaries, dependencies and artifacts to create an EKS Anywhere cluster. Skip the below steps and see [Create Snow production cluster]({{< relref "../snow" >}}) to get started with EKS Anywhere on Snow.
-=======
-Creating an EKS Anywhere cluster begins with setting up an Administrative machine with the required EKS Anywhere binaries where you will run all EKS Anywhere lifecycle operations as well as Docker, `kubectl`.
-From there, you create the cluster for your chosen provider.
-See [Create cluster workflow]({{< relref "../overview" >}}) for an overview of the cluster creation process.
-
-To create an EKS Anywhere cluster you will need [`eksctl`](https://eksctl.io), a CLI tool for creating and managing clusters on EKS, and the `eksctl-anywhere` plugin, an extension to create and manage EKS Anywhere clusters on-premises.
-This will let you create a cluster in multiple providers for local development or production workloads.
-
 >**_NOTE:_** For Snow provider, the Snow devices will come with a pre-configured Admin AMI which can be used to create an Admin instance with all the necessary binaries, dependencies and artifacts to create an EKS Anywhere cluster. Skip to the steps on [Create Snow production cluster]({{< relref "../snow/snow-getstarted" >}})to get started with EKS Anywhere on Snow.
->>>>>>> 9e1e61ce
 
 ### Administrative machine prerequisites
 
@@ -43,17 +33,9 @@
 - [curl](https://everything.curl.dev/get)
 - [yq](https://github.com/mikefarah/yq/#install)
 
-<<<<<<< HEAD
-
-If you are using Ubuntu, use the Docker CE installation instructions to install Docker as described [here.](https://docs.docker.com/engine/install/ubuntu/)
-
-{{% alert title="Warning" color="warning" %}}
-For EKS Anywhere Bare Metal, Docker Desktop is not supported
-=======
 {{% alert title="Note" color="primary" %}}
-- If you are using Ubuntu, use the Docker CE installation instructions to install Docker and not the Snap installation, as described [here.](https://docs.docker.com/engine/install/ubuntu/) 
+- If you are using Ubuntu, use the Docker CE installation instructions to install Docker as described [here.](https://docs.docker.com/engine/install/ubuntu/) 
 - For EKS Anywhere Bare Metal, Docker Desktop is not supported.
->>>>>>> 9e1e61ce
 {{% /alert %}}
 
 ### Install EKS Anywhere CLI tools
